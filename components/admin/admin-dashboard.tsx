--- conflicted
+++ resolved
@@ -10,21 +10,9 @@
 import { Select, SelectContent, SelectItem, SelectTrigger, SelectValue } from "@/components/ui/select"
 import { Button } from "@/components/ui/button"
 import { Alert, AlertDescription } from "@/components/ui/alert"
-<<<<<<< HEAD
-import {
-  Bell,
-  Clock,
-  DollarSign,
-  Loader2,
-  RefreshCw,
-  SunMedium,
-  Users,
-} from "lucide-react"
-=======
 import { NotificationBell } from "@/components/notifications/notification-bell"
 import { ThemeToggle } from "@/components/theme-toggle"
 import { Clock, DollarSign, Loader2, RefreshCw, Users } from "lucide-react"
->>>>>>> d7af96b6
 import type {
   AdminStats,
   AdminSessionUser,
@@ -202,32 +190,10 @@
               <p className="text-muted-foreground">Manage users, transactions, and platform settings</p>
             </div>
 
-<<<<<<< HEAD
-            <div className="flex flex-col items-end gap-4">
-              <div className="flex items-center gap-3">
-                <button
-                  type="button"
-                  className="relative flex h-11 w-11 items-center justify-center rounded-full border border-border bg-background text-muted-foreground transition-colors hover:bg-muted"
-                  aria-label="Notifications"
-                >
-                  <Bell className="h-5 w-5" />
-                  <span className="absolute -right-1 -top-1 flex h-5 w-5 items-center justify-center rounded-full bg-destructive text-[10px] font-semibold text-destructive-foreground">
-                    10
-                  </span>
-                </button>
-                <button
-                  type="button"
-                  className="flex h-11 w-11 items-center justify-center rounded-full border border-border bg-background text-muted-foreground transition-colors hover:bg-muted"
-                  aria-label="Toggle theme"
-                >
-                  <SunMedium className="h-5 w-5" />
-                </button>
-=======
             <div className="flex flex-wrap items-center gap-4">
               <div className="flex items-center gap-3">
                 <NotificationBell />
                 <ThemeToggle />
->>>>>>> d7af96b6
               </div>
 
               <Button
