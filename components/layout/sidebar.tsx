--- conflicted
+++ resolved
@@ -149,15 +149,9 @@
       {/* Mobile sidebar */}
       <Sheet open={open} onOpenChange={setOpen}>
         <SheetTrigger asChild>
-<<<<<<< HEAD
-         <Button  variant="ghost" size="icon" className="md:hidden ">
-  <Menu className="h-0 w-0" /> {/* aur bada */}
-</Button>
-=======
           <Button variant="ghost" size="icon" className="md:hidden h-14 w-14">
             <Menu className="h-10 w-10" />
           </Button>
->>>>>>> ca6958af
         </SheetTrigger>
         <SheetContent side="left" className="w-64 p-0 [&_[data-slot='sheet-close']]:hidden">
           <SidebarContent />
