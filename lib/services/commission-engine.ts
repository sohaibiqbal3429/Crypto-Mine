import mongoose from "mongoose"

import dbConnect from "@/lib/mongodb"
import Balance from "@/models/Balance"
import Payout from "@/models/Payout"
// import { getTeamDailyProfitPercent } from "@/lib/services/settings" // not needed now (fixed 1%/1%)
import TeamDailyProfit from "@/models/TeamDailyProfit"
import Transaction, { type ITransaction } from "@/models/Transaction"
import User from "@/models/User"

type TeamCode = "A" | "B" | "C" | "D"

interface LevelEligibility {
  directs_active?: number
  directs_fresh_active?: number
}

interface LevelDefinition {
  id: number
  eligibility: LevelEligibility
  direct_rate?: number
  team_deposit_rate?: number
  team_profit_rate?: number
  teams_profit?: TeamCode[]
  teams_deposit?: TeamCode[]
  monthly_bonus?: { threshold_direct_usdt: number; amount: number; tier: "2200" | "4500" }
}

interface LevelComputationResult {
  level: number
  activeDirects: number
  freshActiveDirects: number
}

interface DailyTeamProfitResult {
  userId: string
  amount: number
  level: number
  totalTeamProfit: number
  teams: TeamCode[]
}

interface CommissionOutcome {
  payoutId?: string
  amount: number
  created: boolean
  level: number
  uniqueKey: string
}

const ACTIVE_THRESHOLD = 80

// ---- Fixed daily override policy (as per your spec) ----
const DAILY_L1_PCT = 0.01 // 1% for Team A (L1) always
const DAILY_L2_PCT = 0.01 // 1% for Team B (L2) only if member was Active that day

// Existing level table left intact for monthly/deposit flows if used elsewhere
const LEVELS: LevelDefinition[] = [
  {
    id: 1,
    eligibility: { directs_active: 5 },
    direct_rate: 0.07,
    team_profit_rate: 0.01,
    teams_profit: ["A"],
  },
  {
    id: 2,
    eligibility: { directs_fresh_active: 10 },
    direct_rate: 0.08,
    team_profit_rate: 0.01,
    teams_profit: ["A", "B", "C"],
  },
  {
    id: 3,
    eligibility: { directs_active: 15 },
    team_deposit_rate: 0.08,
    team_profit_rate: 0.02,
    teams_profit: ["A", "B", "C", "D"],
    teams_deposit: ["A", "B", "C", "D"],
  },
  {
    id: 4,
    eligibility: { directs_fresh_active: 23 },
    direct_rate: 0.09,
    team_profit_rate: 0.02,
    teams_profit: ["A", "B", "C", "D"],
    monthly_bonus: { threshold_direct_usdt: 2200, amount: 200, tier: "2200" },
  },
  {
    id: 5,
    eligibility: { directs_active: 30 },
    direct_rate: 0.1,
    team_profit_rate: 0.02,
    teams_profit: ["A", "B", "C", "D"],
    monthly_bonus: { threshold_direct_usdt: 4500, amount: 400, tier: "4500" },
  },
]

const LEVELS_BY_ID = new Map(LEVELS.map((definition) => [definition.id, definition]))
const TEAM_DEPTH: Record<TeamCode, number> = { A: 1, B: 2, C: 3, D: 4 }

function ensureObjectId(value: mongoose.Types.ObjectId | string): mongoose.Types.ObjectId {
  if (value instanceof mongoose.Types.ObjectId) return value
  if (mongoose.Types.ObjectId.isValid(value)) return new mongoose.Types.ObjectId(value)
  throw new Error("Invalid ObjectId value")
}

function toStringId(value: mongoose.Types.ObjectId | string): string {
  return typeof value === "string" ? value : value.toString()
}

function normalizeId(value: unknown): string {
  return toStringId(ensureObjectId(value as mongoose.Types.ObjectId | string))
}

function toPlain<T>(doc: T | { toObject?: () => T } | null | undefined): T | null {
  if (!doc) return null
  if (typeof (doc as { toObject?: () => T }).toObject === "function") {
    return (doc as { toObject: () => T }).toObject()
  }
  return doc as T
}

function roundAmount(amount: number): number {
  return Math.round(amount * 100) / 100
}

// 4-decimal rounding (truncate positive values)
function roundDown(amount: number, decimals = 4): number {
  if (!Number.isFinite(amount)) return 0
  const factor = 10 ** decimals
  if (amount <= 0) return Math.ceil(amount * factor) / factor
  return Math.floor(amount * factor) / factor
}

function startOfUtcDay(date: Date): Date {
  return new Date(Date.UTC(date.getUTCFullYear(), date.getUTCMonth(), date.getUTCDate()))
}
function startOfPreviousUtcDay(date: Date): Date {
  const start = startOfUtcDay(date)
  start.setUTCDate(start.getUTCDate() - 1)
  return start
}
function endOfPreviousUtcDay(date: Date): Date {
  const end = startOfUtcDay(date)
  end.setUTCDate(end.getUTCDate() - 1)
  end.setUTCHours(23, 59, 59, 999)
  return end
}

function resolveMonthRange(referenceDate: Date) {
  const normalized = new Date(Date.UTC(referenceDate.getUTCFullYear(), referenceDate.getUTCMonth(), 1))
  const start = new Date(Date.UTC(normalized.getUTCFullYear(), normalized.getUTCMonth() - 1, 1))
  const end = new Date(Date.UTC(normalized.getUTCFullYear(), normalized.getUTCMonth(), 1))
  const monthKey = `${start.getUTCFullYear()}-${String(start.getUTCMonth() + 1).padStart(2, "0")}`
  return { start, end, monthKey }
}

<<<<<<< HEAD
function roundDownTo(amount: number, decimals: number): number {
  if (!Number.isFinite(amount)) {
    return 0
  }

  const factor = 10 ** decimals
  return Math.floor(amount * factor) / factor
}

function roundPlatform(amount: number): number {
  return roundTo(amount, PLATFORM_DECIMALS)
}

function roundDownPlatform(amount: number): number {
  return roundDownTo(amount, PLATFORM_DECIMALS)
}

function normaliseObjectId(value: mongoose.Types.ObjectId | string | null | undefined): string | null {
  if (!value) {
    return null
  }

  if (typeof value === "string") {
    return value
  }

  if (typeof (value as { toHexString?: () => string }).toHexString === "function") {
    return (value as { toHexString: () => string }).toHexString()
  }
=======
function getFreshQualificationCutoff(date: Date): Date | null {
  return new Date(Date.UTC(date.getUTCFullYear(), date.getUTCMonth(), 1))
}

async function fetchDirectReferrals(userId: string) {
  const docs = await User.find({ referredBy: ensureObjectId(userId) }).select(
    "_id depositTotal qualified qualifiedAt createdAt updatedAt",
  )
  return docs.map((doc) => toPlain(doc)!)
}
>>>>>>> 55f63322

async function countActiveDirects(userId: string, date: Date) {
  const referrals = await fetchDirectReferrals(userId)
  const activeReferrals = referrals.filter((referral) => {
    const total = Number(referral.depositTotal ?? 0)
    return Number.isFinite(total) && total >= ACTIVE_THRESHOLD
  })
  return { active: activeReferrals.length, fresh: activeReferrals.length }
}

export async function computeLevel(userId: string, date: Date = new Date()): Promise<LevelComputationResult> {
  const counts = await countActiveDirects(userId, date)
  const sortedLevels = [...LEVELS].sort((a, b) => b.id - a.id)
  for (const level of sortedLevels) {
    const { directs_active, directs_fresh_active } = level.eligibility
    const activeOk = typeof directs_active === "number" ? counts.active >= directs_active : true
    const freshOk = typeof directs_fresh_active === "number" ? counts.fresh >= directs_fresh_active : true
    if (activeOk && freshOk) {
      return { level: level.id, activeDirects: counts.active, freshActiveDirects: counts.fresh }
    }
  }
  return { level: 0, activeDirects: counts.active, freshActiveDirects: counts.fresh }
}

async function persistLevel(userId: string, date: Date): Promise<LevelComputationResult> {
  const result = await computeLevel(userId, date)
  await User.updateOne(
    { _id: ensureObjectId(userId) },
    {
      $set: {
        level: result.level,
        levelCached: result.level,
        levelEvaluatedAt: date,
        directActiveCount: result.activeDirects,
        totalActiveDirects: result.activeDirects,
      },
    },
  )
  return result
}

export async function refreshAllUserLevels(date: Date = new Date()) {
  await dbConnect()
  const users = await User.find().select("_id")
  for (const user of users) {
    const plain = toPlain(user)
    if (!plain?._id) continue
    await persistLevel(normalizeId(plain._id), date)
  }
}

<<<<<<< HEAD
async function creditDailyOverride(options: {
  recipientId: string | null
  level: 1 | 2
  baseAmount: number
  memberId: string
  memberName?: string | null
  dayKey: string
  postedAt: Date
  memberActive: boolean
}): Promise<DailyOverrideResult | null> {
  const { recipientId, level, baseAmount, memberId, memberName, dayKey, postedAt, memberActive } = options
  if (!recipientId) {
    return null
=======
async function getReferralGenerations(userId: string, depth = 4) {
  const generations: Record<number, string[]> = {}
  let currentLevelIds = [ensureObjectId(userId)]

  for (let level = 1; level <= depth; level += 1) {
    const searchValues = [...currentLevelIds, ...currentLevelIds.map((id) => normalizeId(id))]
    const referralDocs = await User.find({ referredBy: { $in: searchValues } }).select("_id")
    const ids = referralDocs.map((ref) => normalizeId(toPlain(ref)!._id))
    generations[level] = ids
    currentLevelIds = referralDocs.map((ref) => ensureObjectId(normalizeId(toPlain(ref)!._id)))
    if (currentLevelIds.length === 0) break
>>>>>>> 55f63322
  }
  return generations
}

<<<<<<< HEAD
  if (level === 2 && !memberActive) {
    console.info("[commission-engine] daily_override_skipped", {
      event_id: `DTE:${dayKey}:${memberId}:inactive`,
      level: "L2",
      reason: "inactive_member",
    })
    return null
  }

  const baseProfit = roundDownPlatform(baseAmount)
  const amount = roundDownPlatform(baseProfit * 0.01)
=======
async function applyPayout({
  userId,
  type,
  sourceId,
  amount,
  date,
  uniqueKey,
  meta,
}: {
  userId: string
  type: "direct_deposit" | "team_deposit" | "team_profit" | "monthly_bonus" | "daily_team_earning"
  sourceId?: string
  amount: number
  date: Date
  uniqueKey: string
  meta?: Record<string, unknown>
}): Promise<CommissionOutcome> {
>>>>>>> 55f63322
  if (amount <= 0) {
    return { amount: 0, created: false, level: (meta?.level as number) ?? 0, uniqueKey }
  }

<<<<<<< HEAD
  if (!isPolicyEffectiveFor(postedAt)) {
    return null
  }

  const teamCode = level === 1 ? "A" : "B"
  const uniqueKey = `DTE:${dayKey}:${memberId}:${recipientId}:${teamCode}`
  const userObjectId = new mongoose.Types.ObjectId(recipientId)

  const existing = await Transaction.findOne({
    userId: userObjectId,
    $or: [
      { "meta.uniqueEventId": uniqueKey },
      { "meta.uniqueKey": uniqueKey },
    ],
  })

  if (existing) {
    console.info("[commission-engine] duplicate_prevented", {
      event_id: uniqueKey,
      level: level === 1 ? "L1" : "L2",
      source: "daily_team_earning",
    })
    return null
  }

  await Balance.findOneAndUpdate(
    { userId: userObjectId },
    {
      $inc: {
        teamRewardsAvailable: amount,
      },
      $setOnInsert: {
        current: 0,
        totalBalance: 0,
        totalEarning: 0,
        lockedCapital: 0,
        lockedCapitalLots: [],
        staked: 0,
        pendingWithdraw: 0,
        teamRewardsClaimed: 0,
        teamRewardsAvailable: 0,
        luckyDrawCredits: 0,
      },
    },
    { upsert: true, new: true, setDefaultsOnInsert: true },
  )

  await Transaction.create({
    userId: userObjectId,
    type: "teamReward",
    amount,
    status: "approved",
    claimable: true,
    meta: {
      source: "daily_team_earning",
      overrideKind: level === 1 ? "DAILY_OVERRIDE_L1" : "DAILY_OVERRIDE_L2",
      overridePct: 1,
      level,
      team: teamCode,
      baseProfit,
      memberId,
      memberName: memberName ?? null,
      uniqueEventId: uniqueKey,
      uniqueKey,
      day: dayKey,
      eventId: uniqueKey,
    },
    createdAt: postedAt,
    updatedAt: postedAt,
  } as any)

  console.info("[commission-engine] credit", {
    event_id: uniqueKey,
    level: level === 1 ? "L1" : "L2",
    percentage: 1,
    base_amount: baseProfit,
    source: "daily_team_earning",
  })
=======
  const existingDoc = await Payout.findOne({ uniqueKey })
  const existing = toPlain(existingDoc)
  if (existing) {
    return {
      payoutId: normalizeId(existing._id),
      amount: Number(existing.amount ?? 0),
      created: false,
      level: (meta?.level as number) ?? 0,
      uniqueKey,
    }
  }

  try {
    const roundedAmount = type === "daily_team_earning" ? roundDown(amount, 4) : roundAmount(amount)
    const payout = await Payout.create({
      userId: ensureObjectId(userId),
      type,
      sourceId: sourceId ? ensureObjectId(sourceId) : undefined,
      amount: roundedAmount,
      status: "completed",
      date,
      uniqueKey,
      meta,
    })

    const balanceUpdate =
      type === "team_profit" || type === "daily_team_earning"
        ? { $inc: { teamRewardsAvailable: roundedAmount } }
        : { $inc: { current: roundedAmount, totalBalance: roundedAmount, totalEarning: roundedAmount } }

    await Balance.updateOne({ userId: ensureObjectId(userId) }, balanceUpdate, { upsert: true })

    const transactionType: ITransaction["type"] =
      type === "team_profit" || type === "daily_team_earning"
        ? "teamReward"
        : type === "monthly_bonus"
        ? "bonus"
        : "commission"

    await Transaction.create({
      userId: ensureObjectId(userId),
      type: transactionType,
      amount: roundedAmount,
      status: "approved",
      meta: { ...meta, uniqueKey, source: (meta?.source as string | undefined) ?? type },
    } as any)

    return { payoutId: normalizeId(payout._id), amount: roundedAmount, created: true, level: (meta?.level as number) ?? 0, uniqueKey }
  } catch (error: unknown) {
    if (error && typeof error === "object" && "code" in error && (error as { code?: number }).code === 11000) {
      const existingDoc = await Payout.findOne({ uniqueKey })
      const existing = toPlain(existingDoc)
      return {
        payoutId: existing ? normalizeId(existing._id) : undefined,
        amount: existing ? Number(existing.amount ?? 0) : 0,
        created: false,
        level: (meta?.level as number) ?? 0,
        uniqueKey,
      }
    }
    throw error
  }
}

async function loadUser(userId: string) {
  const doc = await User.findById(ensureObjectId(userId))
  return toPlain(doc)
}

/** ----------------------- DAILY OVERRIDES CORE CHANGE -----------------------
 * We now build a map: memberId -> { amount: sum(profitAmount), active: OR(activeOnDate) }
 * So we can pay:
 *   - Team A (L1): 1% of baseProfit (always)
 *   - Team B (L2): 1% of baseProfit (only if member was active that day)
 * Team C/D: no payouts.
 * -------------------------------------------------------------------------- */
interface ProfitEntry { amount: number; active: boolean }

async function loadDailyProfits(windowStart: Date, windowEnd: Date): Promise<Map<string, ProfitEntry>> {
  const profitDocs = await TeamDailyProfit.find({
    profitDate: { $gte: windowStart, $lte: windowEnd },
  }).select("memberId profitAmount activeOnDate")

  const profitMap = new Map<string, ProfitEntry>()
  for (const profitDoc of profitDocs) {
    const profit = toPlain(profitDoc)
    if (!profit) continue
    const key = normalizeId(profit.memberId)
    const prev = profitMap.get(key) ?? { amount: 0, active: false }
    const nextAmount = Number(prev.amount) + Number(profit.profitAmount ?? 0)
    const nextActive = Boolean(prev.active) || Boolean((profit as any).activeOnDate)
    profitMap.set(key, { amount: nextAmount, active: nextActive })
  }
  return profitMap
}

export async function payDirectDepositCommission(depositId: string) {
  // (unchanged; kept for completeness)
  await dbConnect()
  const depositDoc = await Transaction.findOne({ _id: ensureObjectId(depositId) })
  const deposit = toPlain(depositDoc)
  if (!deposit || deposit.type !== "deposit" || deposit.status !== "approved") return null
>>>>>>> 55f63322

  const depositor = await loadUser(normalizeId(deposit.userId))
  if (!depositor?.referredBy) return null

  // Your existing level logic stays; not relevant to daily overrides change
  // ...
  return null
}

export async function payTeamDepositCommissions(depositId: string) {
  // (unchanged; not relevant to daily overrides change)
  await dbConnect()
  const depositDoc = await Transaction.findOne({ _id: ensureObjectId(depositId) })
  const deposit = toPlain(depositDoc)
  if (!deposit || deposit.type !== "deposit" || deposit.status !== "approved") return [] as CommissionOutcome[]
  // ...
  return [] as CommissionOutcome[]
}

/** ===================== DAILY OVERRIDES (UPDATED) ===================== */
export async function payDailyTeamProfit(date: Date = new Date()): Promise<DailyTeamProfitResult[]> {
  await dbConnect()
  const windowEnd = endOfPreviousUtcDay(date)
  const windowStart = startOfPreviousUtcDay(date)

  const profitMap = await loadDailyProfits(windowStart, windowEnd)
  const dayKey = windowStart.toISOString().slice(0, 10)

<<<<<<< HEAD
  const profitDocs = await TeamDailyProfit.find({
    profitDate: { $gte: windowStart, $lte: windowEnd },
  })
    .select({ memberId: 1, profitAmount: 1, activeOnDate: 1 })
    .lean()
=======
  const userCache = new Map<string, Awaited<ReturnType<typeof loadUser>> | null>()
  const levelCache = new Map<string, LevelComputationResult>()
  const summary = new Map<string, { amount: number; level: number; totalTeamProfit: number; teams: Set<TeamCode> }>()
>>>>>>> 55f63322

  const getUserCached = async (userId: string) => {
    if (!userCache.has(userId)) userCache.set(userId, await loadUser(userId))
    return userCache.get(userId)
  }
  const getLevelCached = async (userId: string) => {
    if (!levelCache.has(userId)) levelCache.set(userId, await persistLevel(userId, windowEnd))
    return levelCache.get(userId)!
  }

  let createdEntries = 0

  for (const [memberId, entry] of profitMap.entries()) {
    const baseProfit = roundDown(entry.amount, 4)
    const memberWasActive = Boolean(entry.active)
    if (baseProfit <= 0) continue

    const member = await getUserCached(memberId)
    if (!member) continue

    // Traverse uplines up to 2 levels only (A, B)
    let currentSponsorId = member.referredBy ? normalizeId(member.referredBy) : null
    let levelIdx = 0 as 0 | 1 // 0 -> A, 1 -> B
    const teamsAB: TeamCode[] = ["A", "B"]

    while (currentSponsorId && levelIdx < 2) {
      const teamCode = teamsAB[levelIdx]
      const sponsorLevelInfo = await getLevelCached(currentSponsorId) // informational only
      const rate = levelIdx === 0 ? DAILY_L1_PCT : memberWasActive ? DAILY_L2_PCT : 0

      if (rate > 0) {
        const amount = roundDown(baseProfit * rate, 4)
        if (amount > 0) {
          const uniqueKey = `DTE:${dayKey}:${memberId}:${currentSponsorId}:${teamCode}`

          const outcome = await applyPayout({
            userId: currentSponsorId,
            type: "daily_team_earning",
            sourceId: memberId,
            amount,
            date: windowEnd,
            uniqueKey,
            meta: {
              level: sponsorLevelInfo.level,
              levelAtPosting: sponsorLevelInfo.level,
              rate,
              ratePct: Number((rate * 100).toFixed(2)), // always 1.00
              teamProfitPct: Number((rate * 100).toFixed(2)),
              day: dayKey,
              team: teamCode,
              teams: [teamCode],
              teamDepth: TEAM_DEPTH[teamCode],
              generation: TEAM_DEPTH[teamCode],
              baseProfit,
              baseProfitRounded: baseProfit,
              teamProfit: baseProfit,
              memberId,
              memberName: typeof member.name === "string" ? member.name : undefined,
              fromUserId: memberId,
              fromUserName: typeof member.name === "string" ? member.name : undefined,
              source: "daily_team_earning",
              postingStatus: "posted",
              memberActive: memberWasActive,
            },
          })

          if (outcome.created) {
            createdEntries += 1
            const summaryEntry = summary.get(currentSponsorId) ?? {
              amount: 0,
              level: sponsorLevelInfo.level,
              totalTeamProfit: 0,
              teams: new Set<TeamCode>(),
            }
            summaryEntry.amount = roundDown(summaryEntry.amount + outcome.amount, 4)
            summaryEntry.level = sponsorLevelInfo.level
            summaryEntry.totalTeamProfit = roundDown(summaryEntry.totalTeamProfit + baseProfit, 4)
            summaryEntry.teams.add(teamCode)
            summary.set(currentSponsorId, summaryEntry)
          }
        }
      } else if (levelIdx === 1 /* L2 skipped because not active */) {
        console.info("[commission-engine] daily_override_skipped", {
          event_id: `${currentSponsorId}|${dayKey}|ovrL2|${memberId}`,
          reason: "member_inactive",
        })
      }

      const sponsor = await getUserCached(currentSponsorId)
      currentSponsorId = sponsor?.referredBy ? normalizeId(sponsor.referredBy) : null
      levelIdx = (levelIdx + 1) as 0 | 1
    }
  }

  const results: DailyTeamProfitResult[] = Array.from(summary.entries()).map(([userId, entry]) => ({
    userId,
    amount: roundDown(entry.amount, 4),
    level: entry.level,
    totalTeamProfit: roundDown(entry.totalTeamProfit, 4),
    teams: Array.from(entry.teams).sort((a, b) => TEAM_DEPTH[a] - TEAM_DEPTH[b]),
  }))

  const summaryTotal = roundDown(results.reduce((sum, entry) => sum + entry.amount, 0), 4)
  console.info("[commission-engine] Daily team earnings posted", {
    day: dayKey,
    payouts: createdEntries,
    uniqueReceivers: results.length,
    totalAmount: summaryTotal,
  })

  return results
}

<<<<<<< HEAD
    const baseProfitRaw = Number(doc.profitAmount ?? 0)
    const baseProfit = roundDownPlatform(baseProfitRaw)
    if (!Number.isFinite(baseProfit) || baseProfit <= 0) {
      continue
    }
=======
/** ----------------- Monthly bonuses (unchanged) ----------------- */
export async function payMonthlyBonuses(date: Date = new Date()) {
  await dbConnect()
  const { start, end, monthKey } = resolveMonthRange(date)
>>>>>>> 55f63322

  const userDocs = await User.find().select("_id")
  const outcomes: CommissionOutcome[] = []

<<<<<<< HEAD
    const leaderId = memberInfo.referredBy ?? null
    const memberName = memberInfo?.name ?? null
    const leaderLeaderId = leaderId ? sponsorMap.get(leaderId) ?? null : null
    const memberActive = Boolean(doc.activeOnDate)

    const leaderOutcome = await creditDailyOverride({
      recipientId: leaderId,
      level: 1,
      baseAmount: baseProfit,
      memberId,
      memberName,
      dayKey,
      postedAt: windowEnd,
      memberActive,
    })
=======
  for (const userDoc of userDocs) {
    const user = toPlain(userDoc)
    if (!user?._id) continue
    const userId = normalizeId(user._id)
    const levelInfo = await persistLevel(userId, end)
    const levelDefinition = LEVELS_BY_ID.get(levelInfo.level)
    if (!levelDefinition?.monthly_bonus) continue
>>>>>>> 55f63322

    const generations = await getReferralGenerations(userId, 1)
    const teamA = generations[1] ?? []
    if (teamA.length === 0) continue

<<<<<<< HEAD
    const leader2Outcome = await creditDailyOverride({
      recipientId: leaderLeaderId,
      level: 2,
      baseAmount: baseProfit,
      memberId,
      memberName,
      dayKey,
      postedAt: windowEnd,
      memberActive,
=======
    const teamAFilterValues = [...teamA, ...teamA.map((memberId) => ensureObjectId(memberId))]
    const teamADeposits = await Transaction.aggregate([
      {
        $match: {
          type: "deposit",
          status: "approved",
          userId: { $in: teamAFilterValues },
          createdAt: { $gte: start, $lt: end },
        },
      },
      { $group: { _id: null, total: { $sum: "$amount" } } },
    ])

    const totalDeposits = teamADeposits[0]?.total ?? 0
    if (totalDeposits < levelDefinition.monthly_bonus.threshold_direct_usdt) continue

    const uniqueKey = `MB:${monthKey}:${userId}:${levelDefinition.monthly_bonus.tier}`
    const outcome = await applyPayout({
      userId,
      type: "monthly_bonus",
      amount: levelDefinition.monthly_bonus.amount,
      date: end,
      uniqueKey,
      meta: {
        level: levelInfo.level,
        month: monthKey,
        threshold: levelDefinition.monthly_bonus.threshold_direct_usdt,
        teamDeposits: roundAmount(totalDeposits),
      },
>>>>>>> 55f63322
    })

    outcomes.push(outcome)
  }

  return outcomes
}

export async function runDailyCommissionEngine(date: Date = new Date()) {
  await refreshAllUserLevels(date)
  return payDailyTeamProfit(date)
}

export async function runMonthlyBonusCycle(date: Date = new Date()) {
  return payMonthlyBonuses(date)
}<|MERGE_RESOLUTION|>--- conflicted
+++ resolved
@@ -156,37 +156,6 @@
   return { start, end, monthKey }
 }
 
-<<<<<<< HEAD
-function roundDownTo(amount: number, decimals: number): number {
-  if (!Number.isFinite(amount)) {
-    return 0
-  }
-
-  const factor = 10 ** decimals
-  return Math.floor(amount * factor) / factor
-}
-
-function roundPlatform(amount: number): number {
-  return roundTo(amount, PLATFORM_DECIMALS)
-}
-
-function roundDownPlatform(amount: number): number {
-  return roundDownTo(amount, PLATFORM_DECIMALS)
-}
-
-function normaliseObjectId(value: mongoose.Types.ObjectId | string | null | undefined): string | null {
-  if (!value) {
-    return null
-  }
-
-  if (typeof value === "string") {
-    return value
-  }
-
-  if (typeof (value as { toHexString?: () => string }).toHexString === "function") {
-    return (value as { toHexString: () => string }).toHexString()
-  }
-=======
 function getFreshQualificationCutoff(date: Date): Date | null {
   return new Date(Date.UTC(date.getUTCFullYear(), date.getUTCMonth(), 1))
 }
@@ -197,7 +166,6 @@
   )
   return docs.map((doc) => toPlain(doc)!)
 }
->>>>>>> 55f63322
 
 async function countActiveDirects(userId: string, date: Date) {
   const referrals = await fetchDirectReferrals(userId)
@@ -249,21 +217,6 @@
   }
 }
 
-<<<<<<< HEAD
-async function creditDailyOverride(options: {
-  recipientId: string | null
-  level: 1 | 2
-  baseAmount: number
-  memberId: string
-  memberName?: string | null
-  dayKey: string
-  postedAt: Date
-  memberActive: boolean
-}): Promise<DailyOverrideResult | null> {
-  const { recipientId, level, baseAmount, memberId, memberName, dayKey, postedAt, memberActive } = options
-  if (!recipientId) {
-    return null
-=======
 async function getReferralGenerations(userId: string, depth = 4) {
   const generations: Record<number, string[]> = {}
   let currentLevelIds = [ensureObjectId(userId)]
@@ -275,24 +228,10 @@
     generations[level] = ids
     currentLevelIds = referralDocs.map((ref) => ensureObjectId(normalizeId(toPlain(ref)!._id)))
     if (currentLevelIds.length === 0) break
->>>>>>> 55f63322
   }
   return generations
 }
 
-<<<<<<< HEAD
-  if (level === 2 && !memberActive) {
-    console.info("[commission-engine] daily_override_skipped", {
-      event_id: `DTE:${dayKey}:${memberId}:inactive`,
-      level: "L2",
-      reason: "inactive_member",
-    })
-    return null
-  }
-
-  const baseProfit = roundDownPlatform(baseAmount)
-  const amount = roundDownPlatform(baseProfit * 0.01)
-=======
 async function applyPayout({
   userId,
   type,
@@ -310,91 +249,10 @@
   uniqueKey: string
   meta?: Record<string, unknown>
 }): Promise<CommissionOutcome> {
->>>>>>> 55f63322
   if (amount <= 0) {
     return { amount: 0, created: false, level: (meta?.level as number) ?? 0, uniqueKey }
   }
 
-<<<<<<< HEAD
-  if (!isPolicyEffectiveFor(postedAt)) {
-    return null
-  }
-
-  const teamCode = level === 1 ? "A" : "B"
-  const uniqueKey = `DTE:${dayKey}:${memberId}:${recipientId}:${teamCode}`
-  const userObjectId = new mongoose.Types.ObjectId(recipientId)
-
-  const existing = await Transaction.findOne({
-    userId: userObjectId,
-    $or: [
-      { "meta.uniqueEventId": uniqueKey },
-      { "meta.uniqueKey": uniqueKey },
-    ],
-  })
-
-  if (existing) {
-    console.info("[commission-engine] duplicate_prevented", {
-      event_id: uniqueKey,
-      level: level === 1 ? "L1" : "L2",
-      source: "daily_team_earning",
-    })
-    return null
-  }
-
-  await Balance.findOneAndUpdate(
-    { userId: userObjectId },
-    {
-      $inc: {
-        teamRewardsAvailable: amount,
-      },
-      $setOnInsert: {
-        current: 0,
-        totalBalance: 0,
-        totalEarning: 0,
-        lockedCapital: 0,
-        lockedCapitalLots: [],
-        staked: 0,
-        pendingWithdraw: 0,
-        teamRewardsClaimed: 0,
-        teamRewardsAvailable: 0,
-        luckyDrawCredits: 0,
-      },
-    },
-    { upsert: true, new: true, setDefaultsOnInsert: true },
-  )
-
-  await Transaction.create({
-    userId: userObjectId,
-    type: "teamReward",
-    amount,
-    status: "approved",
-    claimable: true,
-    meta: {
-      source: "daily_team_earning",
-      overrideKind: level === 1 ? "DAILY_OVERRIDE_L1" : "DAILY_OVERRIDE_L2",
-      overridePct: 1,
-      level,
-      team: teamCode,
-      baseProfit,
-      memberId,
-      memberName: memberName ?? null,
-      uniqueEventId: uniqueKey,
-      uniqueKey,
-      day: dayKey,
-      eventId: uniqueKey,
-    },
-    createdAt: postedAt,
-    updatedAt: postedAt,
-  } as any)
-
-  console.info("[commission-engine] credit", {
-    event_id: uniqueKey,
-    level: level === 1 ? "L1" : "L2",
-    percentage: 1,
-    base_amount: baseProfit,
-    source: "daily_team_earning",
-  })
-=======
   const existingDoc = await Payout.findOne({ uniqueKey })
   const existing = toPlain(existingDoc)
   if (existing) {
@@ -497,7 +355,6 @@
   const depositDoc = await Transaction.findOne({ _id: ensureObjectId(depositId) })
   const deposit = toPlain(depositDoc)
   if (!deposit || deposit.type !== "deposit" || deposit.status !== "approved") return null
->>>>>>> 55f63322
 
   const depositor = await loadUser(normalizeId(deposit.userId))
   if (!depositor?.referredBy) return null
@@ -526,17 +383,9 @@
   const profitMap = await loadDailyProfits(windowStart, windowEnd)
   const dayKey = windowStart.toISOString().slice(0, 10)
 
-<<<<<<< HEAD
-  const profitDocs = await TeamDailyProfit.find({
-    profitDate: { $gte: windowStart, $lte: windowEnd },
-  })
-    .select({ memberId: 1, profitAmount: 1, activeOnDate: 1 })
-    .lean()
-=======
   const userCache = new Map<string, Awaited<ReturnType<typeof loadUser>> | null>()
   const levelCache = new Map<string, LevelComputationResult>()
   const summary = new Map<string, { amount: number; level: number; totalTeamProfit: number; teams: Set<TeamCode> }>()
->>>>>>> 55f63322
 
   const getUserCached = async (userId: string) => {
     if (!userCache.has(userId)) userCache.set(userId, await loadUser(userId))
@@ -650,39 +499,14 @@
   return results
 }
 
-<<<<<<< HEAD
-    const baseProfitRaw = Number(doc.profitAmount ?? 0)
-    const baseProfit = roundDownPlatform(baseProfitRaw)
-    if (!Number.isFinite(baseProfit) || baseProfit <= 0) {
-      continue
-    }
-=======
 /** ----------------- Monthly bonuses (unchanged) ----------------- */
 export async function payMonthlyBonuses(date: Date = new Date()) {
   await dbConnect()
   const { start, end, monthKey } = resolveMonthRange(date)
->>>>>>> 55f63322
 
   const userDocs = await User.find().select("_id")
   const outcomes: CommissionOutcome[] = []
 
-<<<<<<< HEAD
-    const leaderId = memberInfo.referredBy ?? null
-    const memberName = memberInfo?.name ?? null
-    const leaderLeaderId = leaderId ? sponsorMap.get(leaderId) ?? null : null
-    const memberActive = Boolean(doc.activeOnDate)
-
-    const leaderOutcome = await creditDailyOverride({
-      recipientId: leaderId,
-      level: 1,
-      baseAmount: baseProfit,
-      memberId,
-      memberName,
-      dayKey,
-      postedAt: windowEnd,
-      memberActive,
-    })
-=======
   for (const userDoc of userDocs) {
     const user = toPlain(userDoc)
     if (!user?._id) continue
@@ -690,23 +514,11 @@
     const levelInfo = await persistLevel(userId, end)
     const levelDefinition = LEVELS_BY_ID.get(levelInfo.level)
     if (!levelDefinition?.monthly_bonus) continue
->>>>>>> 55f63322
 
     const generations = await getReferralGenerations(userId, 1)
     const teamA = generations[1] ?? []
     if (teamA.length === 0) continue
 
-<<<<<<< HEAD
-    const leader2Outcome = await creditDailyOverride({
-      recipientId: leaderLeaderId,
-      level: 2,
-      baseAmount: baseProfit,
-      memberId,
-      memberName,
-      dayKey,
-      postedAt: windowEnd,
-      memberActive,
-=======
     const teamAFilterValues = [...teamA, ...teamA.map((memberId) => ensureObjectId(memberId))]
     const teamADeposits = await Transaction.aggregate([
       {
@@ -736,7 +548,6 @@
         threshold: levelDefinition.monthly_bonus.threshold_direct_usdt,
         teamDeposits: roundAmount(totalDeposits),
       },
->>>>>>> 55f63322
     })
 
     outcomes.push(outcome)
