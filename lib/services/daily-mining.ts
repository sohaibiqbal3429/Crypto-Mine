--- conflicted
+++ resolved
@@ -60,11 +60,7 @@
     : []
 
   const rateByUser = new Map<string, number | null>()
-<<<<<<< HEAD
-  const activeFlagByUser = new Map<string, boolean>()
-=======
   const activeByUser = new Map<string, boolean>()
->>>>>>> 55f63322
   for (const u of users) {
     const k = (u._id as any).toString()
     const v =
@@ -72,11 +68,7 @@
         ? (u as any).miningDailyRateOverridePct
         : null
     rateByUser.set(k, v)
-<<<<<<< HEAD
-    activeFlagByUser.set(k, Boolean((u as any).isActive))
-=======
     activeByUser.set(k, Boolean((u as any).isActive))
->>>>>>> 55f63322
   }
 
   // Resolve global default rate (from settings; fallback 1.5%)
@@ -114,7 +106,6 @@
     }
 
     const overrideRate = rateByUser.get(uid)
-    const isActiveOnDate = activeFlagByUser.get(uid) ?? false
     const rate = typeof overrideRate === "number" && overrideRate > 0 ? overrideRate : defaultRate
 
     // daily profit at 4 d.p.
@@ -169,26 +160,6 @@
       updatedAt: windowEnd,
     } as any)
 
-<<<<<<< HEAD
-    // Upsert a TeamDailyProfit entry for the member for this day
-    await TeamDailyProfit.updateOne(
-      {
-        memberId: new mongoose.Types.ObjectId(uid),
-        profitDate: { $gte: windowStart, $lte: windowEnd },
-      },
-      {
-        $set: {
-          profitAmount: amount,
-          activeOnDate: isActiveOnDate,
-        },
-        $setOnInsert: {
-          memberId: new mongoose.Types.ObjectId(uid),
-          profitDate: windowEnd,
-        },
-      },
-      { upsert: true },
-    )
-=======
     // Mark/Upsert TeamDailyProfit with active flag from User.isActive
     const existingDgp = await TeamDailyProfit.findOne({
       memberId: new mongoose.Types.ObjectId(uid),
@@ -210,7 +181,6 @@
         { $set: { activeOnDate: memberActive } },
       )
     }
->>>>>>> 55f63322
 
     created += 1
     totalAmount = round(totalAmount + amount, 4)
