--- conflicted
+++ resolved
@@ -164,7 +164,7 @@
   transform: none;
 }
 
-<<<<<<< HEAD
+/* from codex branch – keep richer transitions */
 :where([data-slot$="content"], [data-slot$="overlay"]) {
   transition: opacity var(--t-med) var(--ease), transform var(--t-med) var(--ease);
   will-change: opacity, transform;
@@ -195,8 +195,6 @@
   transform: translateY(-0.5px) scale(0.99);
 }
 
-=======
->>>>>>> 79bc30e0
 .u-transition {
   transition: all var(--t-med) var(--ease);
 }
@@ -226,21 +224,15 @@
   transform-origin: 0 50%;
   transform: scaleX(0);
   z-index: var(--z-loader);
-<<<<<<< HEAD
   opacity: 0;
   visibility: hidden;
   transition: transform var(--t-med) var(--ease), opacity var(--t-fast) var(--ease);
   will-change: transform, opacity;
-=======
-  transition: transform 160ms var(--ease);
->>>>>>> 79bc30e0
   pointer-events: none;
 }
 
 /* Enhanced scrollbar with crypto theme colors */
-::-webkit-scrollbar {
-  width: 8px;
-}
+::-webkit-scrollbar { width: 8px; }
 
 ::-webkit-scrollbar-track {
   background: hsl(var(--muted));
@@ -259,34 +251,17 @@
 
 /* Added crypto-themed animations and effects */
 @keyframes crypto-glow {
-  0%,
-  100% {
-    box-shadow: 0 0 20px hsl(var(--primary) / 0.3);
-  }
-  50% {
-    box-shadow: 0 0 30px hsl(var(--primary) / 0.5), 0 0 40px hsl(var(--accent) / 0.3);
-  }
+  0%, 100% { box-shadow: 0 0 20px hsl(var(--primary) / 0.3); }
+  50% { box-shadow: 0 0 30px hsl(var(--primary) / 0.5), 0 0 40px hsl(var(--accent) / 0.3); }
 }
 
 @keyframes mining-pulse {
-  0%,
-  100% {
-    transform: scale(1);
-    opacity: 0.8;
-  }
-  50% {
-    transform: scale(1.05);
-    opacity: 1;
-  }
-}
-
-.crypto-glow {
-  animation: crypto-glow 3s ease-in-out infinite;
-}
-
-.mining-pulse {
-  animation: mining-pulse 2s ease-in-out infinite;
-}
+  0%, 100% { transform: scale(1); opacity: 0.8; }
+  50% { transform: scale(1.05); opacity: 1; }
+}
+
+.crypto-glow { animation: crypto-glow 3s ease-in-out infinite; }
+.mining-pulse { animation: mining-pulse 2s ease-in-out infinite; }
 
 /* Enhanced card hover effects for better interactivity */
 .crypto-card {
